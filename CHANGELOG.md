--- conflicted
+++ resolved
@@ -8,12 +8,9 @@
 * Tutorials added
 * Unit tests added
 * README is extended to cover the 2-D raytracing
-<<<<<<< HEAD
 * Functions added to generate 1D and 2D input data (density and magnetic field) using PyIRI
-=======
 * Critical freqeuncy for X-mode is added for vertical propagation
 * X-mode condition for max height is changed to X+Y=1
->>>>>>> e94bdf5e
 
 ## 0.0.2 (06-12-2025)
 * Bug fix in vertical_forward_operator (typo in bpsi.shape)
